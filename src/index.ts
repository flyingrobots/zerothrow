
export { ZeroError } from "./error";
export type { ErrorCode, ErrorContext } from "./error";
export {
  ok, err,
<<<<<<< HEAD
  tryR, wrap
} from "./result";
export type { Ok, Err, Result } from "./result";
=======
  tryR, tryRSync, tryRBatch, wrap,
  Ok, Err, Result
} from "./result";
export {
  ResultCombinable,
  makeCombinable,
  pipe,
  collect,
  collectAsync,
  firstSuccess
} from "./combinators";
>>>>>>> 365c4925
<|MERGE_RESOLUTION|>--- conflicted
+++ resolved
@@ -1,16 +1,10 @@
-
 export { ZeroError } from "./error";
 export type { ErrorCode, ErrorContext } from "./error";
 export {
   ok, err,
-<<<<<<< HEAD
-  tryR, wrap
+  tryR, tryRSync, tryRBatch, wrap
 } from "./result";
 export type { Ok, Err, Result } from "./result";
-=======
-  tryR, tryRSync, tryRBatch, wrap,
-  Ok, Err, Result
-} from "./result";
 export {
   ResultCombinable,
   makeCombinable,
@@ -18,5 +12,4 @@
   collect,
   collectAsync,
   firstSuccess
-} from "./combinators";
->>>>>>> 365c4925
+} from "./combinators";