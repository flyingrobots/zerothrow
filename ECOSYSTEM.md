# ZeroThrow Ecosystem

Welcome to the **ZeroThrow** ecosystem – a comprehensive suite of packages that bring Rust-style error handling to TypeScript.

## 📦 Published Packages

| Package | Version | Description | Status |
|---------|---------|-------------|--------|
<<<<<<< HEAD
| [`@zerothrow/core`](packages/core) | [![npm](https://img.shields.io/npm/v/@zerothrow/core.svg?style=flat-square)](https://npm.im/@zerothrow/core) | Core Result<T,E> types and utilities | ✅ Published |

### 🛠️ Developer Toolkit
| Package | Version | Description | Status |
|---------|---------|-------------|--------|
| `@zerothrow/resilience` | - | Retry, circuit breaker, timeout patterns - NO THROW! | 🚧 In PR |
| `@zerothrow/expect` | - | Shared test matcher logic | 🚧 In Development |
| `@zerothrow/err-print` | - | Error formatting and display utilities | 📋 Planned |
| `@zerothrow/testing` | - | Unified testing utilities | 📋 Planned |
| `@zerothrow/eslint-plugin` | - | ESLint rules to enforce no-throw | 📋 Planned |
| `@zerothrow/dev-kit` | - | Complete developer toolkit bundle | 📋 Planned |

### 🧪 Test Runners
| Package | Version | Description | Status |
|---------|---------|-------------|--------|
| [`@zerothrow/jest`](packages/jest) | [![npm](https://img.shields.io/npm/v/@zerothrow/jest.svg?style=flat-square)](https://npm.im/@zerothrow/jest) | Jest matchers for Result types | ✅ Published |
| [`@zerothrow/vitest`](packages/vitest) | - | Vitest matchers for Result types | 🚧 In PR |
| `@zerothrow/cypress` | - | Cypress commands for Result types | 📋 Planned |
| `@zerothrow/playwright` | - | Playwright helpers for Result types | 📋 Planned |

### 🎨 UI Frameworks
| Package | Version | Description | Status |
|---------|---------|-------------|--------|
| `@zerothrow/react` | - | React hooks for Result types | 📋 Planned |
| `@zerothrow/vue` | - | Vue composables for Result types | 📋 Planned |
| `@zerothrow/svelte` | - | Svelte stores for Result types | 📋 Planned |

### 🌐 Platform Targets
| Package | Version | Description | Status |
|---------|---------|-------------|--------|
| `@zerothrow/node` | - | Node.js API wrappers returning Results | 📋 Planned |
| `@zerothrow/deno` | - | Deno-first implementation | 📋 Planned |
| `@zerothrow/browser` | - | Browser API wrappers | 📋 Planned |
| `@zerothrow/edge-runtime` | - | Generic edge runtime support | 📋 Planned |
| `@zerothrow/cloudflare` | - | Cloudflare Workers adapter | 📋 Planned |
| `@zerothrow/aws-lambda` | - | AWS Lambda handlers | 📋 Planned |

### 📝 Loggers
| Package | Version | Description | Status |
|---------|---------|-------------|--------|
| `@zerothrow/logger-winston` | - | Winston logger integration | 📋 Planned |
| `@zerothrow/logger-pino` | - | Pino logger integration | 📋 Planned |
| `@zerothrow/logger-bunyan` | - | Bunyan logger integration | 📋 Planned |

### 🤖 AI/ML & Database Integrations
| Package | Version | Description | Status |
|---------|---------|-------------|--------|
| `@zerothrow/openai` | - | OpenAI API with Results | 📋 Planned |
| `@zerothrow/langchain` | - | LangChain wrapped for safety | 📋 Planned |
| `@zerothrow/tfjs` | - | TensorFlow.js with no throws | 📋 Planned |
| `@zerothrow/prisma` | - | Prisma client wrapper | 📋 Planned |
| `@zerothrow/planetscale` | - | PlanetScale client wrapper | 📋 Planned |
| `@zerothrow/redis` | - | Redis operations that don't throw | 📋 Planned |

### 🌊 Web Frameworks (The Wild West)
| Package | Version | Description | Status |
|---------|---------|-------------|--------|
| `@zerothrow/express` | - | Express middleware and handlers | 📋 Planned |
| `@zerothrow/fastify` | - | Fastify plugin | 📋 Planned |
| `@zerothrow/koa` | - | Koa middleware | 📋 Planned |
| `@zerothrow/next` | - | Next.js integration | 📋 Planned |
| `@zerothrow/vite` | - | Vite plugin for transforms | 📋 Planned |
| `@zerothrow/runtime` | - | Runtime Result transformations | 📋 Planned |

## 🏗️ Architecture Overview
=======
| [`@zerothrow/core`](packages/core) | [![npm](https://img.shields.io/npm/v/@zerothrow/core.svg?style=flat-square)](https://npm.im/@zerothrow/core) | Core ZeroThrow functionality - Rust-style Result<T,E> for TypeScript | ✅ Published |
| [`@zerothrow/docker`](packages/docker) | [![npm](https://img.shields.io/npm/v/@zerothrow/docker.svg?style=flat-square)](https://npm.im/@zerothrow/docker) | Zero-throw Docker utilities for testing and container management | ✅ Published |
| [`@zerothrow/expect`](packages/expect) | [![npm](https://img.shields.io/npm/v/@zerothrow/expect.svg?style=flat-square)](https://npm.im/@zerothrow/expect) | Shared test matcher logic for ZeroThrow Result types | ✅ Published |
| [`@zerothrow/jest`](packages/jest) | [![npm](https://img.shields.io/npm/v/@zerothrow/jest.svg?style=flat-square)](https://npm.im/@zerothrow/jest) | Jest matchers for ZeroThrow Result types | ✅ Published |
| [`@zerothrow/resilience`](packages/resilience) | [![npm](https://img.shields.io/npm/v/@zerothrow/resilience.svg?style=flat-square)](https://npm.im/@zerothrow/resilience) | Production-grade resilience patterns for ZeroThrow | ✅ Published |
| [`@zerothrow/testing`](packages/testing) | [![npm](https://img.shields.io/npm/v/@zerothrow/testing.svg?style=flat-square)](https://npm.im/@zerothrow/testing) | Unified test matchers for ZeroThrow Result types - supports Jest and Vitest | ✅ Published |
| [`@zerothrow/vitest`](packages/vitest) | [![npm](https://img.shields.io/npm/v/@zerothrow/vitest.svg?style=flat-square)](https://npm.im/@zerothrow/vitest) | Vitest matchers for ZeroThrow Result types | ✅ Published |
| [`@zerothrow/react`](packages/react) | [![npm](https://img.shields.io/npm/v/@zerothrow/react.svg?style=flat-square)](https://npm.im/@zerothrow/react) | React hooks and utilities for Result types | ✅ Published |
| [`@zerothrow/zt-cli`](packages/zt-cli) | [![npm](https://img.shields.io/npm/v/@zerothrow/zt-cli.svg?style=flat-square)](https://npm.im/@zerothrow/zt-cli) | ZeroThrow CLI tool for repo-wide workflows | ✅ Published |

## 📦 Unpublished Packages (In Development)

| Package | Description | Status |
|---------|-------------|--------|
| [`@zerothrow/eslint-plugin`](packages/eslint-plugin) | ESLint rules to enforce no-throw discipline | 🚧 Development |
| [`@zerothrow/logger-winston`](packages/logger-winston) | Winston logger integration with Result types | 🚧 Development |
| [`@zerothrow/logger-pino`](packages/logger-pino) | Pino logger integration with Result types | 🚧 Development |

## 🏗️ Architecture
>>>>>>> e6131c68

```mermaid
graph TB
  %% Core
  CORE["@zerothrow/core"]

  %% Developer Tools
<<<<<<< HEAD
  subgraph "DEV TOOLKIT"
    RESILIENCE["@zerothrow/resilience"]
    EXPECT["@zerothrow/expect"]
    PRINT["@zerothrow/err-print"]
    TESTING["@zerothrow/testing"]
    ESLINT["@zerothrow/eslint-plugin"]
    DEVKIT["@zerothrow/dev-kit"]
  end

  %% Test Frameworks
  subgraph "TEST RUNNERS"
    JEST["@zerothrow/jest"]
    VITEST["@zerothrow/vitest"]
    CYPRESS["@zerothrow/cypress"]
    PLAYWRIGHT["@zerothrow/playwright"]
  end

  %% UI Frameworks
  subgraph "UI"
    REACT["@zerothrow/react"]
    VUE["@zerothrow/vue"]
    SVELTE["@zerothrow/svelte"]
  end

  %% Cloud Platforms
  subgraph "PLATFORMS"
    NODE["@zerothrow/node"]
    DENO["@zerothrow/deno"]
    BROWSER["@zerothrow/browser"]
    EDGE["@zerothrow/edge-runtime"]
    WORKERS["@zerothrow/cloudflare"]
    AWS["@zerothrow/aws-lambda"]
  end

  %% Loggers
  subgraph "LOGGERS"
    WINSTON["@zerothrow/logger-winston"]
    PINO["@zerothrow/logger-pino"]
    BUNYAN["@zerothrow/logger-bunyan"]
  end

  %% AI/ML + DB
  subgraph "INTEGRATIONS"
    OPENAI["@zerothrow/openai"]
    LANGCHAIN["@zerothrow/langchain"]
    TENSOR["@zerothrow/tfjs"]
    PRISMA["@zerothrow/prisma"]
    PLANETSCALE["@zerothrow/planetscale"]
    REDIS["@zerothrow/redis"]
  end

  %% Legacy + Wild West
  subgraph "WILD WEST"
    EXPRESS["@zerothrow/express"]
    FASTIFY["@zerothrow/fastify"]
    KOA["@zerothrow/koa"]
    NEXT["@zerothrow/next"]
    VITE["@zerothrow/vite"]
    RUNTIME["@zerothrow/runtime"]
  end

  %% Connections
  CORE --> RESILIENCE
  CORE --> EXPECT
  CORE --> PRINT
  CORE --> ESLINT
  CORE --> NODE
  CORE --> DENO
  CORE --> BROWSER
  CORE --> EDGE
  CORE --> WORKERS

  EXPECT --> JEST
  EXPECT --> VITEST
  EXPECT --> CYPRESS
  EXPECT --> PLAYWRIGHT

  PRINT --> WINSTON
  PRINT --> PINO
  PRINT --> BUNYAN

  CORE --> REACT
  CORE --> VUE
  CORE --> SVELTE

  CORE --> OPENAI
  CORE --> PRISMA
  CORE --> REDIS
  CORE --> LANGCHAIN
  CORE --> PLANETSCALE
  CORE --> TENSOR

  CORE --> EXPRESS
  CORE --> FASTIFY
  CORE --> KOA
  CORE --> NEXT
  CORE --> VITE
  CORE --> RUNTIME

  DEVKIT --> TESTING
=======
  ESLINT["@zerothrow/eslint-plugin"]
  JEST["@zerothrow/jest"]
  VITEST["@zerothrow/vitest"]
  EXPECT["@zerothrow/expect"]
  TESTING["@zerothrow/testing"]

  %% Integration Libraries
  REACT["@zerothrow/react"]
  RESILIENCE["@zerothrow/resilience"]
  DOCKER["@zerothrow/docker"]

  %% Logging
  WINSTON["@zerothrow/logger-winston"]
  PINO["@zerothrow/logger-pino"]
  PRINT["@zerothrow/err-print"]

  %% CLI Tools
  ZTCLI["@zerothrow/zt-cli"]

  %% Relationships
  JEST --> EXPECT
  VITEST --> EXPECT
>>>>>>> e6131c68
  TESTING --> EXPECT
  REACT --> CORE
  RESILIENCE --> CORE
  DOCKER --> CORE
  WINSTON --> PRINT
  PINO --> PRINT
  TESTING --> PRINT
  ESLINT --> CORE
```

## 📚 Getting Started

### Quick Start

1. **Install the core package:**
   ```bash
   pnpm add @zerothrow/core
   ```

2. **Start using Result types:**
   ```typescript
   import { ZT } from '@zerothrow/core';
   
   const result = ZT.try(() => JSON.parse(userInput));
   
   result.match({
     ok: data => console.log('Parsed:', data),
     err: error => console.error('Failed:', error.message)
   });
   ```

3. **Add test matchers (optional):**
   ```bash
   pnpm add -D @zerothrow/jest  # or @zerothrow/vitest
   ```

4. **Add resilience patterns (optional):**
   ```bash
   pnpm add @zerothrow/resilience
   ```

## 🚀 Release Phases

### Phase 1: Core Foundation (Complete ✅)
Focus on core functionality and essential developer tools:
- ✅ `@zerothrow/core` (v0.2.3)
- ✅ `@zerothrow/jest` (v1.1.0)
- ✅ `@zerothrow/vitest` (v1.1.0)
- ✅ `@zerothrow/expect` (v0.2.0)
- ✅ `@zerothrow/testing` (v1.1.0)
- ✅ `@zerothrow/resilience` (v0.2.0)
- ✅ `@zerothrow/docker` (v0.1.2)

### Phase 2: Developer Experience
Enhanced tooling and popular framework support:
- 📋 `@zerothrow/react` - React hooks & error boundaries
- 📋 `@zerothrow/eslint-plugin` - Custom linting rules
- 📋 `@zerothrow/logger-winston` - Winston integration
- 📋 `@zerothrow/logger-pino` - Pino integration

### Phase 3: Enterprise Features
Production-ready features for large-scale applications:
- 📋 `@zerothrow/tracing` - OpenTelemetry integration
- 📋 `@zerothrow/graphql` - GraphQL error handling
- 📋 `@zerothrow/grpc` - gRPC error mapping
- 📋 `@zerothrow/validation` - Schema validation with Results

### Phase 4: Advanced Patterns
Sophisticated error handling patterns:
- 📋 `@zerothrow/async` - Advanced async patterns
- 📋 `@zerothrow/stream` - Stream processing with Results
- 📋 `@zerothrow/effect` - Effect system integration

## License

MIT © J. Kirby Ross<|MERGE_RESOLUTION|>--- conflicted
+++ resolved
@@ -6,73 +6,6 @@
 
 | Package | Version | Description | Status |
 |---------|---------|-------------|--------|
-<<<<<<< HEAD
-| [`@zerothrow/core`](packages/core) | [![npm](https://img.shields.io/npm/v/@zerothrow/core.svg?style=flat-square)](https://npm.im/@zerothrow/core) | Core Result<T,E> types and utilities | ✅ Published |
-
-### 🛠️ Developer Toolkit
-| Package | Version | Description | Status |
-|---------|---------|-------------|--------|
-| `@zerothrow/resilience` | - | Retry, circuit breaker, timeout patterns - NO THROW! | 🚧 In PR |
-| `@zerothrow/expect` | - | Shared test matcher logic | 🚧 In Development |
-| `@zerothrow/err-print` | - | Error formatting and display utilities | 📋 Planned |
-| `@zerothrow/testing` | - | Unified testing utilities | 📋 Planned |
-| `@zerothrow/eslint-plugin` | - | ESLint rules to enforce no-throw | 📋 Planned |
-| `@zerothrow/dev-kit` | - | Complete developer toolkit bundle | 📋 Planned |
-
-### 🧪 Test Runners
-| Package | Version | Description | Status |
-|---------|---------|-------------|--------|
-| [`@zerothrow/jest`](packages/jest) | [![npm](https://img.shields.io/npm/v/@zerothrow/jest.svg?style=flat-square)](https://npm.im/@zerothrow/jest) | Jest matchers for Result types | ✅ Published |
-| [`@zerothrow/vitest`](packages/vitest) | - | Vitest matchers for Result types | 🚧 In PR |
-| `@zerothrow/cypress` | - | Cypress commands for Result types | 📋 Planned |
-| `@zerothrow/playwright` | - | Playwright helpers for Result types | 📋 Planned |
-
-### 🎨 UI Frameworks
-| Package | Version | Description | Status |
-|---------|---------|-------------|--------|
-| `@zerothrow/react` | - | React hooks for Result types | 📋 Planned |
-| `@zerothrow/vue` | - | Vue composables for Result types | 📋 Planned |
-| `@zerothrow/svelte` | - | Svelte stores for Result types | 📋 Planned |
-
-### 🌐 Platform Targets
-| Package | Version | Description | Status |
-|---------|---------|-------------|--------|
-| `@zerothrow/node` | - | Node.js API wrappers returning Results | 📋 Planned |
-| `@zerothrow/deno` | - | Deno-first implementation | 📋 Planned |
-| `@zerothrow/browser` | - | Browser API wrappers | 📋 Planned |
-| `@zerothrow/edge-runtime` | - | Generic edge runtime support | 📋 Planned |
-| `@zerothrow/cloudflare` | - | Cloudflare Workers adapter | 📋 Planned |
-| `@zerothrow/aws-lambda` | - | AWS Lambda handlers | 📋 Planned |
-
-### 📝 Loggers
-| Package | Version | Description | Status |
-|---------|---------|-------------|--------|
-| `@zerothrow/logger-winston` | - | Winston logger integration | 📋 Planned |
-| `@zerothrow/logger-pino` | - | Pino logger integration | 📋 Planned |
-| `@zerothrow/logger-bunyan` | - | Bunyan logger integration | 📋 Planned |
-
-### 🤖 AI/ML & Database Integrations
-| Package | Version | Description | Status |
-|---------|---------|-------------|--------|
-| `@zerothrow/openai` | - | OpenAI API with Results | 📋 Planned |
-| `@zerothrow/langchain` | - | LangChain wrapped for safety | 📋 Planned |
-| `@zerothrow/tfjs` | - | TensorFlow.js with no throws | 📋 Planned |
-| `@zerothrow/prisma` | - | Prisma client wrapper | 📋 Planned |
-| `@zerothrow/planetscale` | - | PlanetScale client wrapper | 📋 Planned |
-| `@zerothrow/redis` | - | Redis operations that don't throw | 📋 Planned |
-
-### 🌊 Web Frameworks (The Wild West)
-| Package | Version | Description | Status |
-|---------|---------|-------------|--------|
-| `@zerothrow/express` | - | Express middleware and handlers | 📋 Planned |
-| `@zerothrow/fastify` | - | Fastify plugin | 📋 Planned |
-| `@zerothrow/koa` | - | Koa middleware | 📋 Planned |
-| `@zerothrow/next` | - | Next.js integration | 📋 Planned |
-| `@zerothrow/vite` | - | Vite plugin for transforms | 📋 Planned |
-| `@zerothrow/runtime` | - | Runtime Result transformations | 📋 Planned |
-
-## 🏗️ Architecture Overview
-=======
 | [`@zerothrow/core`](packages/core) | [![npm](https://img.shields.io/npm/v/@zerothrow/core.svg?style=flat-square)](https://npm.im/@zerothrow/core) | Core ZeroThrow functionality - Rust-style Result<T,E> for TypeScript | ✅ Published |
 | [`@zerothrow/docker`](packages/docker) | [![npm](https://img.shields.io/npm/v/@zerothrow/docker.svg?style=flat-square)](https://npm.im/@zerothrow/docker) | Zero-throw Docker utilities for testing and container management | ✅ Published |
 | [`@zerothrow/expect`](packages/expect) | [![npm](https://img.shields.io/npm/v/@zerothrow/expect.svg?style=flat-square)](https://npm.im/@zerothrow/expect) | Shared test matcher logic for ZeroThrow Result types | ✅ Published |
@@ -92,7 +25,6 @@
 | [`@zerothrow/logger-pino`](packages/logger-pino) | Pino logger integration with Result types | 🚧 Development |
 
 ## 🏗️ Architecture
->>>>>>> e6131c68
 
 ```mermaid
 graph TB
@@ -100,108 +32,6 @@
   CORE["@zerothrow/core"]
 
   %% Developer Tools
-<<<<<<< HEAD
-  subgraph "DEV TOOLKIT"
-    RESILIENCE["@zerothrow/resilience"]
-    EXPECT["@zerothrow/expect"]
-    PRINT["@zerothrow/err-print"]
-    TESTING["@zerothrow/testing"]
-    ESLINT["@zerothrow/eslint-plugin"]
-    DEVKIT["@zerothrow/dev-kit"]
-  end
-
-  %% Test Frameworks
-  subgraph "TEST RUNNERS"
-    JEST["@zerothrow/jest"]
-    VITEST["@zerothrow/vitest"]
-    CYPRESS["@zerothrow/cypress"]
-    PLAYWRIGHT["@zerothrow/playwright"]
-  end
-
-  %% UI Frameworks
-  subgraph "UI"
-    REACT["@zerothrow/react"]
-    VUE["@zerothrow/vue"]
-    SVELTE["@zerothrow/svelte"]
-  end
-
-  %% Cloud Platforms
-  subgraph "PLATFORMS"
-    NODE["@zerothrow/node"]
-    DENO["@zerothrow/deno"]
-    BROWSER["@zerothrow/browser"]
-    EDGE["@zerothrow/edge-runtime"]
-    WORKERS["@zerothrow/cloudflare"]
-    AWS["@zerothrow/aws-lambda"]
-  end
-
-  %% Loggers
-  subgraph "LOGGERS"
-    WINSTON["@zerothrow/logger-winston"]
-    PINO["@zerothrow/logger-pino"]
-    BUNYAN["@zerothrow/logger-bunyan"]
-  end
-
-  %% AI/ML + DB
-  subgraph "INTEGRATIONS"
-    OPENAI["@zerothrow/openai"]
-    LANGCHAIN["@zerothrow/langchain"]
-    TENSOR["@zerothrow/tfjs"]
-    PRISMA["@zerothrow/prisma"]
-    PLANETSCALE["@zerothrow/planetscale"]
-    REDIS["@zerothrow/redis"]
-  end
-
-  %% Legacy + Wild West
-  subgraph "WILD WEST"
-    EXPRESS["@zerothrow/express"]
-    FASTIFY["@zerothrow/fastify"]
-    KOA["@zerothrow/koa"]
-    NEXT["@zerothrow/next"]
-    VITE["@zerothrow/vite"]
-    RUNTIME["@zerothrow/runtime"]
-  end
-
-  %% Connections
-  CORE --> RESILIENCE
-  CORE --> EXPECT
-  CORE --> PRINT
-  CORE --> ESLINT
-  CORE --> NODE
-  CORE --> DENO
-  CORE --> BROWSER
-  CORE --> EDGE
-  CORE --> WORKERS
-
-  EXPECT --> JEST
-  EXPECT --> VITEST
-  EXPECT --> CYPRESS
-  EXPECT --> PLAYWRIGHT
-
-  PRINT --> WINSTON
-  PRINT --> PINO
-  PRINT --> BUNYAN
-
-  CORE --> REACT
-  CORE --> VUE
-  CORE --> SVELTE
-
-  CORE --> OPENAI
-  CORE --> PRISMA
-  CORE --> REDIS
-  CORE --> LANGCHAIN
-  CORE --> PLANETSCALE
-  CORE --> TENSOR
-
-  CORE --> EXPRESS
-  CORE --> FASTIFY
-  CORE --> KOA
-  CORE --> NEXT
-  CORE --> VITE
-  CORE --> RUNTIME
-
-  DEVKIT --> TESTING
-=======
   ESLINT["@zerothrow/eslint-plugin"]
   JEST["@zerothrow/jest"]
   VITEST["@zerothrow/vitest"]
@@ -224,7 +54,6 @@
   %% Relationships
   JEST --> EXPECT
   VITEST --> EXPECT
->>>>>>> e6131c68
   TESTING --> EXPECT
   REACT --> CORE
   RESILIENCE --> CORE
