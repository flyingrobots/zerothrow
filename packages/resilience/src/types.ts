import type { Result } from '@zerothrow/core'
import type { JitterStrategy } from './jitter.js'

export interface Policy {
  execute<T>(
    operation: () => Promise<T>
  ): Promise<Result<T, Error>>
}

export interface RetryPolicy extends Policy {
  onRetry(callback: (attempt: number, error: unknown, delay: number) => void): RetryPolicy
}

export interface CircuitBreakerPolicy extends Policy {
  onCircuitStateChange(callback: (state: 'open' | 'closed' | 'half-open') => void): CircuitBreakerPolicy
}

// TimeoutPolicy is just a Policy with no additional methods
// Using a type alias instead of an empty interface
export type TimeoutPolicy = Policy

<<<<<<< HEAD
export interface BulkheadPolicy extends Policy {
  getMetrics(): BulkheadMetrics
  updateCapacity(maxConcurrent: number): void
  updateQueueSize(maxQueue: number): void
}

// Union type for all policies
export type AnyPolicy = RetryPolicy | CircuitBreakerPolicy | TimeoutPolicy | BulkheadPolicy | Policy
=======
export interface HedgePolicy extends Policy {
  getMetrics(): HedgeMetrics
  onHedge(callback: (attempt: number, delay: number) => void): HedgePolicy
}

// Union type for all policies
export type AnyPolicy = RetryPolicy | CircuitBreakerPolicy | TimeoutPolicy | HedgePolicy | Policy

/**
 * Context provided to the shouldRetry predicate for making informed retry decisions.
 */
export interface RetryContext {
  /** Current attempt number (1-based) */
  attempt: number
  /** The error that occurred in the current attempt */
  error: Error
  /** Delay used before this attempt in milliseconds (undefined for first retry) */
  lastDelay?: number
  /** Total delay accumulated so far in milliseconds */
  totalDelay: number
  /** Optional metadata passed through from RetryOptions for complex scenarios */
  metadata?: Record<string, unknown>
}
>>>>>>> 9acbd362

export interface RetryOptions {
  backoff?: 'constant' | 'linear' | 'exponential'
  delay?: number        // Base delay in ms
  maxDelay?: number     // Cap for exponential
  handle?: (error: Error) => boolean
  /**
   * Advanced conditional retry predicate with full context access.
   * If provided, this takes precedence over the `handle` function.
   * Return true to retry, false to stop retrying.
   */
  shouldRetry?: (context: RetryContext) => boolean | Promise<boolean>
  /**
   * Optional metadata to pass through to the shouldRetry function
   */
  metadata?: Record<string, unknown>
  events?: RetryEventHandlers
  eventOptions?: EventEmitterOptions
  jitter?: JitterStrategy | {
    strategy: JitterStrategy
    random?: () => number
  }
}

export interface CircuitOptions {
  threshold: number     // Failures to open
  duration: number      // Time to stay open
  onOpen?: () => void
  onClose?: () => void
}

export interface TimeoutOptions {
  timeout: number       // Ms before timeout
}

<<<<<<< HEAD
export interface BulkheadOptions {
  maxConcurrent: number    // Maximum concurrent executions
  maxQueue?: number        // Maximum queued executions (0 = no queue)
  queueTimeout?: number    // Ms to wait in queue before timeout
}

export interface BulkheadMetrics {
  activeConcurrent: number
  queuedCount: number
  totalExecuted: number
  totalRejected: number
  totalQueued: number
  totalQueueTimeout: number
=======
// Context for conditional policies
export interface PolicyContext {
  readonly startTime: number
  readonly executionCount: number
  readonly failureCount: number
  readonly successCount: number
  readonly lastError?: Error
  readonly lastExecutionTime?: number
  readonly metadata: Map<string, unknown>
}

export class MutablePolicyContext implements PolicyContext {
  startTime: number
  executionCount = 0
  failureCount = 0
  successCount = 0
  lastError?: Error
  lastExecutionTime?: number
  metadata = new Map<string, unknown>()

  constructor() {
    this.startTime = Date.now()
  }

  recordExecution(success: boolean, error?: Error, duration?: number): void {
    this.executionCount++
    if (success) {
      this.successCount++
    } else {
      this.failureCount++
      if (error) this.lastError = error
    }
    if (duration !== undefined) {
      this.lastExecutionTime = duration
    }
  }

  get failureRate(): number {
    return this.executionCount === 0 ? 0 : this.failureCount / this.executionCount
  }

  get successRate(): number {
    return this.executionCount === 0 ? 0 : this.successCount / this.executionCount
  }
}

// Conditional policy types
export type PolicyCondition = (context: PolicyContext) => boolean

export interface ConditionalPolicyOptions {
  condition: PolicyCondition
  whenTrue: Policy
  whenFalse: Policy
}

export interface BranchCase {
  condition: PolicyCondition
  policy: Policy
}

export interface BranchPolicyOptions {
  branches: BranchCase[]
  default: Policy
}

export interface AdaptivePolicyOptions {
  policies: Policy[]
  selector: (context: PolicyContext) => Policy
  warmupPeriod?: number  // executions before adapting
}

// Extend existing policy interfaces
export interface ConditionalPolicy extends Policy {
  getContext(): PolicyContext
}

export interface HedgeOptions {
  delay: number | DelayStrategy  // When to start hedge request
  maxHedges?: number              // Max parallel requests (default: 1)
  shouldHedge?: (attempt: number) => boolean  // Conditional hedging
}

export interface DelayStrategy {
  type: 'fixed' | 'linear' | 'exponential'
  initial: number    // Initial delay in ms
  factor?: number    // Multiplier for linear/exponential (default: 2)
  maxDelay?: number  // Cap for delays
}

export interface HedgeMetrics {
  totalRequests: number
  hedgeRequests: number
  primaryWins: number
  hedgeWins: number
  resourceWaste: number  // Percentage of wasted hedge requests
  avgPrimaryLatency: number
  avgHedgeLatency: number
  p99Latency: number
>>>>>>> 9acbd362
}

// Policy error types
export interface PolicyError extends Error {
  type: PolicyErrorType
  policyName: string
  context?: unknown
}

export type PolicyErrorType =
  | 'retry-exhausted'
  | 'circuit-open'
  | 'timeout'
<<<<<<< HEAD
  | 'bulkhead-rejected'
  | 'bulkhead-queue-timeout'
=======
  | 'hedge-failed'
>>>>>>> 9acbd362

export class RetryExhaustedError extends Error implements PolicyError {
  readonly type = 'retry-exhausted' as const
  
  constructor(
    public readonly policyName: string,
    public readonly attempts: number,
    public readonly lastError: Error,
    public readonly context?: unknown
  ) {
    super(`Retry exhausted after ${attempts} attempts`)
    this.name = 'RetryExhaustedError'
  }
}

export class CircuitOpenError extends Error implements PolicyError {
  readonly type = 'circuit-open' as const
  
  constructor(
    public readonly policyName: string,
    public readonly openedAt: Date,
    public readonly failureCount: number,
    public readonly context?: unknown
  ) {
    super(`Circuit breaker is open`)
    this.name = 'CircuitOpenError'
  }
}

export class TimeoutError extends Error implements PolicyError {
  readonly type = 'timeout' as const
  
  constructor(
    public readonly policyName: string,
    public readonly timeout: number,
    public readonly elapsed: number,
    public readonly context?: unknown
  ) {
    super(`Operation timed out after ${elapsed}ms (limit: ${timeout}ms)`)
    this.name = 'TimeoutError'
  }
}

<<<<<<< HEAD
export class BulkheadRejectedError extends Error implements PolicyError {
  readonly type = 'bulkhead-rejected' as const
  
  constructor(
    public readonly policyName: string,
    public readonly maxConcurrent: number,
    public readonly maxQueue: number,
    public readonly activeConcurrent: number,
    public readonly queuedCount: number,
    public readonly context?: unknown
  ) {
    super(`Bulkhead rejected: ${activeConcurrent} active, ${queuedCount} queued (limits: ${maxConcurrent} concurrent, ${maxQueue} queue)`)
    this.name = 'BulkheadRejectedError'
  }
}

export class BulkheadQueueTimeoutError extends Error implements PolicyError {
  readonly type = 'bulkhead-queue-timeout' as const
  
  constructor(
    public readonly policyName: string,
    public readonly queueTimeout: number,
    public readonly waitTime: number,
    public readonly context?: unknown
  ) {
    super(`Bulkhead queue timeout: waited ${waitTime}ms (limit: ${queueTimeout}ms)`)
    this.name = 'BulkheadQueueTimeoutError'
  }
=======
export class HedgeFailedError extends Error implements PolicyError {
  readonly type = 'hedge-failed' as const
  
  constructor(
    public readonly policyName: string,
    public readonly attempts: number,
    public readonly errors: Error[],
    public readonly context?: unknown
  ) {
    super(`All ${attempts} hedge attempts failed`)
    this.name = 'HedgeFailedError'
  }
}

// Retry Event Types
export type RetryEventType = 
  | 'retry:started'
  | 'retry:attempt'
  | 'retry:failed'
  | 'retry:backoff'
  | 'retry:succeeded'
  | 'retry:exhausted'

export interface RetryEventBase {
  type: RetryEventType
  timestamp: number
  policyName: string
  operationId?: string
}

export interface RetryStartedEvent extends RetryEventBase {
  type: 'retry:started'
  maxAttempts: number
  options: RetryOptions
}

export interface RetryAttemptEvent extends RetryEventBase {
  type: 'retry:attempt'
  attemptNumber: number
  elapsed: number
}

export interface RetryFailedEvent extends RetryEventBase {
  type: 'retry:failed'
  attemptNumber: number
  error: Error
  elapsed: number
  willRetry: boolean
}

export interface RetryBackoffEvent extends RetryEventBase {
  type: 'retry:backoff'
  attemptNumber: number
  delay: number
  nextAttemptAt: number
}

export interface RetrySucceededEvent extends RetryEventBase {
  type: 'retry:succeeded'
  attemptNumber: number
  totalAttempts: number
  totalElapsed: number
}

export interface RetryExhaustedEvent extends RetryEventBase {
  type: 'retry:exhausted'
  totalAttempts: number
  lastError: Error
  totalElapsed: number
}

export type RetryEvent =
  | RetryStartedEvent
  | RetryAttemptEvent
  | RetryFailedEvent
  | RetryBackoffEvent
  | RetrySucceededEvent
  | RetryExhaustedEvent

// Event Handler Types
export type RetryEventHandler<T extends RetryEvent = RetryEvent> = (event: T) => void

export interface RetryEventHandlers {
  onStarted?: RetryEventHandler<RetryStartedEvent>
  onAttempt?: RetryEventHandler<RetryAttemptEvent>
  onFailed?: RetryEventHandler<RetryFailedEvent>
  onBackoff?: RetryEventHandler<RetryBackoffEvent>
  onSucceeded?: RetryEventHandler<RetrySucceededEvent>
  onExhausted?: RetryEventHandler<RetryExhaustedEvent>
  onEvent?: RetryEventHandler<RetryEvent>
}

// Event Emitter Options
export interface EventEmitterOptions {
  buffered?: boolean
  bufferSize?: number
>>>>>>> 9acbd362
}<|MERGE_RESOLUTION|>--- conflicted
+++ resolved
@@ -19,23 +19,19 @@
 // Using a type alias instead of an empty interface
 export type TimeoutPolicy = Policy
 
-<<<<<<< HEAD
 export interface BulkheadPolicy extends Policy {
   getMetrics(): BulkheadMetrics
   updateCapacity(maxConcurrent: number): void
   updateQueueSize(maxQueue: number): void
 }
 
-// Union type for all policies
-export type AnyPolicy = RetryPolicy | CircuitBreakerPolicy | TimeoutPolicy | BulkheadPolicy | Policy
-=======
 export interface HedgePolicy extends Policy {
   getMetrics(): HedgeMetrics
   onHedge(callback: (attempt: number, delay: number) => void): HedgePolicy
 }
 
 // Union type for all policies
-export type AnyPolicy = RetryPolicy | CircuitBreakerPolicy | TimeoutPolicy | HedgePolicy | Policy
+export type AnyPolicy = RetryPolicy | CircuitBreakerPolicy | TimeoutPolicy | BulkheadPolicy | HedgePolicy | Policy
 
 /**
  * Context provided to the shouldRetry predicate for making informed retry decisions.
@@ -52,7 +48,6 @@
   /** Optional metadata passed through from RetryOptions for complex scenarios */
   metadata?: Record<string, unknown>
 }
->>>>>>> 9acbd362
 
 export interface RetryOptions {
   backoff?: 'constant' | 'linear' | 'exponential'
@@ -88,7 +83,6 @@
   timeout: number       // Ms before timeout
 }
 
-<<<<<<< HEAD
 export interface BulkheadOptions {
   maxConcurrent: number    // Maximum concurrent executions
   maxQueue?: number        // Maximum queued executions (0 = no queue)
@@ -102,7 +96,7 @@
   totalRejected: number
   totalQueued: number
   totalQueueTimeout: number
-=======
+}
 // Context for conditional policies
 export interface PolicyContext {
   readonly startTime: number
@@ -201,7 +195,6 @@
   avgPrimaryLatency: number
   avgHedgeLatency: number
   p99Latency: number
->>>>>>> 9acbd362
 }
 
 // Policy error types
@@ -215,12 +208,9 @@
   | 'retry-exhausted'
   | 'circuit-open'
   | 'timeout'
-<<<<<<< HEAD
   | 'bulkhead-rejected'
   | 'bulkhead-queue-timeout'
-=======
   | 'hedge-failed'
->>>>>>> 9acbd362
 
 export class RetryExhaustedError extends Error implements PolicyError {
   readonly type = 'retry-exhausted' as const
@@ -264,7 +254,6 @@
   }
 }
 
-<<<<<<< HEAD
 export class BulkheadRejectedError extends Error implements PolicyError {
   readonly type = 'bulkhead-rejected' as const
   
@@ -293,7 +282,8 @@
     super(`Bulkhead queue timeout: waited ${waitTime}ms (limit: ${queueTimeout}ms)`)
     this.name = 'BulkheadQueueTimeoutError'
   }
-=======
+}
+
 export class HedgeFailedError extends Error implements PolicyError {
   readonly type = 'hedge-failed' as const
   
@@ -390,5 +380,4 @@
 export interface EventEmitterOptions {
   buffered?: boolean
   bufferSize?: number
->>>>>>> 9acbd362
 }