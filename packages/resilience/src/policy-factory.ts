--- conflicted
+++ resolved
@@ -1,11 +1,7 @@
 import { RetryPolicy } from './policies/retry.js'
 import { CircuitBreakerPolicy } from './policies/circuit.js'
 import { TimeoutPolicy } from './policies/timeout.js'
-<<<<<<< HEAD
 import { Bulkhead } from './policies/bulkhead.js'
-import { wrap, compose } from './compose.js'
-import type { RetryOptions, CircuitOptions, TimeoutOptions, BulkheadOptions } from './types.js'
-=======
 import { ConditionalPolicyImpl } from './policies/conditional.js'
 import { BranchPolicyImpl } from './policies/branch.js'
 import { AdaptivePolicyImpl } from './policies/adaptive.js'
@@ -15,12 +11,12 @@
   RetryOptions, 
   CircuitOptions, 
   TimeoutOptions,
+  BulkheadOptions,
   HedgeOptions,
   ConditionalPolicyOptions,
   BranchPolicyOptions,
   AdaptivePolicyOptions
 } from './types.js'
->>>>>>> 9acbd362
 import type { Clock } from './clock.js'
 
 /**
@@ -52,7 +48,6 @@
   },
 
   /**
-<<<<<<< HEAD
    * Creates a bulkhead isolation policy
    */
   bulkhead(options: BulkheadOptions | number, clock?: Clock) {
@@ -60,12 +55,13 @@
       ? { maxConcurrent: options }
       : options
     return new Bulkhead('bulkhead', opts, clock)
-=======
+  },
+
+  /**
    * Creates a hedge policy for tail latency reduction
    */
   hedge(options: HedgeOptions) {
     return createHedge(options)
->>>>>>> 9acbd362
   },
 
   /**
