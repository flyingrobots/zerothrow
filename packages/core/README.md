# @zerothrow/core

> **🧠 ZeroThrow Layers**  
> • **ZT** – primitives (`try`, `tryAsync`, `ok`, `err`)  
> • **Result** – combinators (`map`, `andThen`, `orElse`)  
> • **ZeroThrow** – utilities (`collect`, `firstSuccess`, `pipe`)  
> • **@zerothrow/*** – ecosystem packages (resilience, jest, etc)

> **ZeroThrow Ecosystem** · [Packages ⇢](https://github.com/zerothrow/zerothrow/blob/main/ECOSYSTEM.md)

![npm](https://img.shields.io/npm/v/@zerothrow/core)
![types](https://img.shields.io/npm/types/@zerothrow/core)
![size](https://packagephobia.com/badge?p=@zerothrow/core)
[![CI](https://github.com/zerothrow/zerothrow/actions/workflows/ci.yml/badge.svg)](https://github.com/zerothrow/zerothrow/actions)
![ecosystem](https://img.shields.io/badge/zerothrow-ecosystem-blue)

Core ZeroThrow functionality - Rust-style `Result<T, E>` for TypeScript. Type-safe error handling with zero runtime dependencies (ZeroThrow itself has none).

## 🚧 Coming Soon in v0.3.0 "SHATTER THE CORE"

**Major breaking changes and new features coming Q1 2025:**
- **Error Tracing Utilities** (#70) - `.trace()` method and `ZT.debug()` for debugging chains
- **Full Monad API** (#81) - Complete combinator set: `.map()`, `.andThen()`, `.mapErr()`, `.orElse()`, `.unwrapOr()`, and more
- **Side-effect Utilities** (#82) - `.tap()`, `.tapErr()`, `.finally()`, `.void()` for better control flow
- **Rust-style Sugar** (#83) - `.match()`, `.isOk()`, `.isErr()`, `.expect()`, `.flatten()`, `.zip()`
- **Performance & Safety** (#84) - Shared prototypes, immutable Results, zero `any` types

See [ROADMAP.md](../../project/ROADMAP.md) for full details.

<p align="center">
  <img alt="ZeroThrow Core mascot" height="300" src="https://raw.githubusercontent.com/flyingrobots/image-dump/refs/heads/main/optimized/marketing/brand/zerothrow-core.webp"/>
</p>

<!-- toc -->
## Table of Contents

- [Installation](#installation)
- [Why Results, not Throws?](#why-results-not-throws)
- [Quick Start](#quick-start)
- [API Reference](#api-reference)
  - [Quick Reference](#quick-reference)
  - [Debugging Features](#debugging-features-new-in-v030)
- [Performance](#performance)
- [Best Practices](#best-practices)
- [Common Patterns](#common-patterns)
- [Full Documentation](#full-documentation)

<!-- tocstop -->

## Installation

```bash
npm install @zerothrow/core
# or: pnpm add @zerothrow/core
```

### 🎯 Recommended: Complete Zero-Throw Experience

For production applications, we strongly recommend installing these companion packages:

```bash
# Add resilience patterns (retry, circuit breaker, timeout)
npm install @zerothrow/resilience

# Add test matchers for your test framework
npm install --save-dev @zerothrow/jest    # For Jest
npm install --save-dev @zerothrow/vitest  # For Vitest
```

**Note:** The packages marked `--save-dev` assume `@zerothrow/core` is already installed.

**Why these packages?**

- **[@zerothrow/resilience](https://www.npmjs.com/package/@zerothrow/resilience)** - Production-grade error handling with retry policies, circuit breakers, and timeouts. Essential for robust applications.
- **[@zerothrow/jest](https://www.npmjs.com/package/@zerothrow/jest) or [@zerothrow/vitest](https://www.npmjs.com/package/@zerothrow/vitest)** - Test your Result-based code elegantly without throwing in tests. Makes assertions cleaner and more intuitive.

## Why Results, not Throws?

Exceptions break the flow of your program and hide error paths. Results make errors explicit:

```typescript
// ❌ Throws: Hidden error paths, unclear what can fail
function divide(a: number, b: number): number {
  if (b === 0) throw new Error('Division by zero');
  return a / b;
}

// ✅ Results: Explicit error handling, clear contract
function divide(a: number, b: number): Result<number, Error> {
  if (b === 0) return ZT.err('DIV_BY_ZERO', 'Cannot divide by zero');
  return ZT.ok(a / b);
}
```

**Performance:** Returning objects is ~93× faster than throwing/catching on error paths. Creating Results on the happy path is allocation-free in modern JS engines.

## Quick Start

### The Right Mental Model

1. **Write functions that return Results from the beginning** - Don't throw then wrap
2. **Only use `ZT.try` at absolute boundaries** - When interfacing with code you don't control  
3. **Results are your primary return type** - Not an afterthought or wrapper

### Basic Example

```typescript
import { ZT, Result } from '@zerothrow/core';

// ✅ Write Result-first functions
function parseConfig(input: string): Result<Config, Error> {
  if (!input) {
    return ZT.err('CONFIG_EMPTY', 'Configuration cannot be empty');
  }
  
  // Only use try for code you don't control (JSON.parse)
  return ZT.try(() => JSON.parse(input))
    .andThen(data => {
      if (!data.version) {
        return ZT.err('CONFIG_INVALID', 'Missing version field');
      }
      return ZT.ok(data as Config);
    });
}

// Chain operations cleanly
const config = parseConfig(rawInput)
  .map(cfg => ({ ...cfg, timestamp: Date.now() }))
  .tap(cfg => console.log('Loaded config:', cfg.version))
  .unwrapOr(defaultConfig);
```

## API Reference

For the complete API documentation, see [Full API Reference →](./docs/api.md)

### Quick Reference

```typescript
import { ZT } from '@zerothrow/core';

// Wrap throwing functions
ZT.try(() => risky())              // Result<T, ZeroError>
ZT.tryAsync(async () => fetch())   // Promise<Result<T, ZeroError>>

// Create Results directly
ZT.ok(value)                       // Result<T, never>
ZT.err(error)                      // Result<never, Error>
ZT.err('CODE')                     // Result<never, ZeroError>
ZT.err('CODE', 'message')          // Result<never, ZeroError>

// Type-safe error codes (NEW)
ZT.err<MyErrorCode>(MyErrorCode.NOT_FOUND)              // Result<never, ZeroError>
ZT.err<MyErrorCode>(MyErrorCode.NOT_FOUND, 'No user')  // Result<never, ZeroError>

// Debug utilities (NEW in v0.3.0)
ZT.debug.enable()                  // Enable debug mode
ZT.debug.disable()                 // Disable debug mode
ZT.debug('label', ...args)         // Log debug info
ZT.debug.error('label', err)       // Log debug errors
```

### Debugging Features (NEW in v0.3.0)

ZeroThrow now includes powerful debugging utilities with zero cost when disabled:

```typescript
// Enable debugging via environment variable
process.env.ZEROTHROW_DEBUG = '1';  // Node.js
localStorage.setItem('ZEROTHROW_DEBUG', '1');  // Browser

// Or programmatically
import { ZT } from '@zerothrow/core';
ZT.debug.enable();

// Trace Result chains
const result = ZT.try(() => JSON.parse(input))
  .trace('parse-input')           // Logs: [parse-input] Result.Ok: {...}
  .andThen(data => validate(data))
  .trace('after-validation')      // Logs: [after-validation] Result.Ok: {...}
  .mapErr(err => wrapError(err))
  .trace('final');                // Logs: [final] Result.Err: Error...

// Debug logging
ZT.debug('api', 'Fetching user', userId);
ZT.debug.error('api', error, 'Failed to fetch');

// Conditional debug execution
ZT.debug.do(() => {
  console.log('This only runs when debug is enabled');
});

// Advanced tracing with context
import { TraceContext } from '@zerothrow/core';

const ctx = TraceContext.createTraceContext('user-flow');
TraceContext.addTraceEntry(ctx, result, 'step-1');
// ... more operations
const analysis = TraceContext.analyzeTraceContext(ctx);
console.log(`Error rate: ${analysis.errorRate * 100}%`);
```

## Performance

Results are optimized for real-world use:

- **Creation**: ~80 ns to wrap a value in a Result on Node 20 (see benchmarks in `/bench`)
- **Error paths**: ~93× faster than throw/catch
- **Zero allocations**: Combinators reuse Result objects where possible
- **Monomorphic**: JIT-friendly single Result shape

Run benchmarks yourself: `npm run bench` in the project root.

## Best Practices

### 1. Results Are Your Primary Return Type

Your functions should return Results from the start:

```typescript
// ❌ Bad: Throwing inside your own functions
function getUser(id: string): User {
  const user = db.find(id);
  if (!user) throw new Error('User not found');
  return user;
}

// ✅ Good: Return Results directly
function getUser(id: string): Result<User, Error> {
  const user = db.find(id);
  if (!user) {
    return ZT.err('USER_NOT_FOUND', `No user with id ${id}`);
  }
  return ZT.ok(user);
}

// Usage is explicit about error handling
const userName = getUser('123')
  .map(user => user.name)
  .unwrapOr('Guest');
```

### 2. Only Use ZT.try at Absolute Boundaries

`ZT.try` is ONLY for code you don't control that might throw:

```typescript
// ✅ Good: Only wrap third-party code that throws
function loadUserData(jsonString: string): Result<UserData, Error> {
  // JSON.parse can throw - we don't control it
  return ZT.try(() => JSON.parse(jsonString))
    .andThen(data => {
      // Our validation returns Results, no try needed!
      return validateUserData(data);
    });
}

// ❌ Bad: Wrapping your own code in try
function calculateTotal(items: Item[]): Result<number, Error> {
  return ZT.try(() => {
    // Why are you wrapping your own logic?
    return items.reduce((sum, item) => sum + item.price, 0);
  });
}

// ✅ Good: Return Results directly from your functions
function calculateTotal(items: Item[]): Result<number, Error> {
  if (items.length === 0) {
    return ZT.err('EMPTY_CART', 'Cannot calculate total for empty cart');
  }
  
  const total = items.reduce((sum, item) => sum + item.price, 0);
  return ZT.ok(total);
}
```

### 3. Compose with Combinators

Chain operations without nested if statements:

```typescript
// ❌ Imperative style
const userResult = await fetchUser(id);
if (!userResult.ok) {
  return userResult;
}

const validationResult = validateUser(userResult.value);
if (!validationResult.ok) {
  return validationResult;
}

return ZT.ok(validationResult.value);

// ✅ Functional style
return fetchUser(id)
  .andThen(user => validateUser(user));
```

### 4. Design Error-First

Use ZeroError for rich, type-safe errors:

```typescript
// ❌ Stringly-typed errors
function validatePayment(amount: number): Result<Payment, Error> {
  if (amount <= 0) {
    return ZT.err('INVALID_AMOUNT');  // What if you typo this?
  }
  // ...
}

// ✅ Type-safe error codes with enums
enum PaymentError {
  INVALID_AMOUNT = 'INVALID_AMOUNT',
  INSUFFICIENT_FUNDS = 'INSUFFICIENT_FUNDS',
  CARD_DECLINED = 'CARD_DECLINED',
  FRAUD_DETECTED = 'FRAUD_DETECTED'
}

function validatePayment(amount: number): Result<Payment, Error> {
  if (amount <= 0) {
    return ZT.err<PaymentError>(
      PaymentError.INVALID_AMOUNT,
      `Amount must be positive, got ${amount}`
    );
  }
  // ...
}

// TypeScript ensures you handle known error types
const result = validatePayment(100);
if (!result.ok && result.error.code === PaymentError.CARD_DECLINED) {
  // Handle declined card specifically
}
```

### 5. Use Domain-Specific Error Types

Create error enums for different domains in your application:

```typescript
// API errors
enum ApiError {
  NETWORK_ERROR = 'NETWORK_ERROR',
  TIMEOUT = 'TIMEOUT',
  RATE_LIMITED = 'RATE_LIMITED',
  UNAUTHORIZED = 'UNAUTHORIZED'
}

<<<<<<< HEAD
## Companion Packages 🛠️

Extend ZeroThrow with production-ready patterns:

### [@zerothrow/resilience](../resilience) - Fault Tolerance Patterns
```typescript
import { Policy } from '@zerothrow/resilience';

// Compose retry + circuit breaker + timeout
const api = Policy.compose(
  Policy.retry(3, { backoff: 'exponential' }),
  Policy.circuitBreaker({ threshold: 5, duration: 60000 }),
  Policy.timeout(5000)
);

const result = await api.execute(() => fetch('/api/data'));
// Always returns Result<T,E> - NEVER throws!
```

**Features:**
- 🚫 **Never throws** - All policies return `Result<T,E>`
- 🔄 **Retry** with configurable backoff strategies
- 🚦 **Circuit Breaker** to prevent cascading failures
- ⏱️ **Timeout** enforcement for async operations
- 🔗 **Policy composition** for complex scenarios
- 📊 Zero runtime dependencies, ~11KB packed

### [@zerothrow/jest](../jest) & [@zerothrow/vitest](../vitest) - Test Matchers
```typescript
expect(result).toBeOk();
expect(result).toBeErr('VALIDATION_ERROR');
expect(result).toHaveValue(42);
```

**More packages coming soon:** React hooks, ESLint plugin, logger integrations

## Monorepo Layout 🚧
=======
// Database errors (can use numeric codes too)
enum DbError {
  CONNECTION_FAILED = 1001,
  QUERY_TIMEOUT = 1002,
  CONSTRAINT_VIOLATION = 1003,
  DEADLOCK = 1004
}
>>>>>>> e6131c68

// Domain-specific usage
function fetchUser(id: string): Result<User, Error> {
  const dbResult = db.query(/* ... */);
  if (!dbResult.ok) {
    return ZT.err<DbError>(
      DbError.QUERY_TIMEOUT,
      `Query timed out fetching user ${id}`
    );
  }
  // ...
}

// Symbol-based error codes for internal errors
const InternalError = {
  FATAL: Symbol('FATAL'),
  CORRUPTION: Symbol('CORRUPTION'),
  INVARIANT: Symbol('INVARIANT')
} as const;

// All error code types work seamlessly
ZT.err(InternalError.FATAL, 'Unrecoverable error');
```
<<<<<<< HEAD
zerothrow/
├── @zerothrow/core          ← this package (alpha, usable)
├── @zerothrow/resilience    ← retry, circuit breaker, timeout (alpha)
├── @zerothrow/jest          ← test matchers (published)
├── @zerothrow/vitest        ← test matchers (published)
├── @zerothrow/react         ← hooks for suspense & error-boundaries  
├── @zerothrow/eslint-plugin ← `no-throw` rule + autofix
├── @zerothrow/logger-pino   ← JSON serializers
├── @zerothrow/logger-winston
├── @zerothrow/cli           ← codemod & project opt-in wizard
└── @zerothrow/benchmarks    ← perf harness & dataset
=======

```typescript
import { ZT, ZeroError, type Result } from '@zerothrow/core';

// Define your error codes
type AppErrorCode = 'VALIDATION_ERROR' | 'NOT_FOUND' | 'UNAUTHORIZED';

// Create typed errors with context
function createError<T extends Record<string, unknown>>(
  code: AppErrorCode, 
  message: string,
  context?: T
) {
  return new ZeroError(code, message, { context });
}

// Use in your functions
function findUser(id: string): Result<User, ZeroError> {
  const user = db.users.get(id);
  if (!user) {
    return ZT.err(createError(
      'NOT_FOUND', 
      `User ${id} not found`,
      { userId: id, timestamp: Date.now() }
    ));
  }
  return ZT.ok(user);
}
>>>>>>> e6131c68
```

### 5. Async Result-First

Write async functions that return Results:

```typescript
// ❌ Bad: Using tryAsync to wrap throwing code
async function fetchUser(id: string) {
  return ZT.tryAsync(async () => {
    const response = await fetch(`/api/users/${id}`);
    if (!response.ok) throw new Error('Failed');
    return response.json();
  });
}

// ✅ Good: Return Results directly
async function fetchUser(id: string): Promise<Result<User, Error>> {
  const response = await fetch(`/api/users/${id}`);
  
  if (!response.ok) {
    return ZT.err('FETCH_FAILED', `HTTP ${response.status}`);
  }
  
  // Only use try for the throwing json() method
  return ZT.try(() => response.json());
}

// Even better with resilience
import { Policy } from '@zerothrow/resilience';

const resilientFetch = Policy.retry(3).execute(
  () => fetchUser('123')
);
```

## Common Patterns

### Validation

```typescript
import { ZT, ZeroThrow, type Result, ZeroError } from '@zerothrow/core';

function validateEmail(email: string): Result<string, ZeroError> {
  if (!email.includes('@')) {
    return ZT.err('INVALID_EMAIL', 'Email must contain @');
  }
  return ZT.ok(email.toLowerCase());
}

function validateAge(age: number): Result<number, ZeroError> {
  if (age < 0 || age > 150) {
    return ZT.err('INVALID_AGE', 'Age must be between 0 and 150');
  }
  return ZT.ok(age);
}

// Combine validations (use type assertion for mixed types)
const validatedData = ZeroThrow.collect([
  validateEmail(input.email),
  validateAge(input.age)
] as const);

// Validation with error accumulation
function validateUser(data: unknown): Result<ValidUser, ZeroError> {
  const errors: string[] = [];
  
  if (!data.name) errors.push('Name is required');
  if (!data.email?.includes('@')) errors.push('Invalid email');
  if (data.age < 18) errors.push('Must be 18 or older');
  
  if (errors.length > 0) {
    return ZT.err(
      'VALIDATION_FAILED', 
      errors.join(', ')
    );
  }
  
  return ZT.ok(data as ValidUser);
}
```

### API Calls

```typescript
// ✅ Result-first API calls
async function apiCall<T>(endpoint: string): Promise<Result<T, Error>> {
  const response = await fetch(endpoint);
  
  if (!response.ok) {
    return ZT.err(
      'API_ERROR',
      `Request failed: ${response.status} ${response.statusText}`
    );
  }
  
  // Only wrap the part that actually throws
  return ZT.try(() => response.json() as Promise<T>);
}

// Use it with proper error handling
const activeUsers = await apiCall<User[]>('/api/users')
  .then(r => r
    .map(users => users.filter(u => u.active))
    .tapErr(err => console.error(`Failed to fetch users: ${err.message}`))
    .unwrapOr([])
  );
```

### Configuration Loading

```typescript
// ✅ Each loader returns a Result
function loadFromEnv(): Result<Config, Error> {
  const configStr = process.env.CONFIG;
  if (!configStr) {
    return ZT.err('NO_ENV_CONFIG', 'CONFIG environment variable not set');
  }
  
  return ZT.try(() => JSON.parse(configStr))
    .mapErr(e => new ZeroError('INVALID_ENV_CONFIG', e.message));
}

function loadFromFile(path: string): Result<Config, Error> {
  if (!fs.existsSync(path)) {
    return ZT.err('CONFIG_NOT_FOUND', `No config file at ${path}`);
  }
  
  return ZT.try(() => JSON.parse(fs.readFileSync(path, 'utf8')))
    .mapErr(e => new ZeroError('INVALID_FILE_CONFIG', e.message));
}

// Try multiple sources
const config = ZeroThrow.firstSuccess([
  () => loadFromEnv(),
  () => loadFromFile('./config.json'),
  () => ZT.ok(defaultConfig) // Final fallback
]);
```

## Full Documentation

For comprehensive documentation including:
- Complete API reference
- Advanced patterns  
- Type definitions
- More examples

See the [Full API Documentation →](./docs/api.md)

## Philosophy

ZeroThrow follows these core principles:

1. **Zero Exceptions** - Replace `throw` with `Result<T, E>`
2. **Zero Dependencies** - No runtime dependencies
3. **Zero Overhead** - Minimal performance impact
4. **Type Safety** - Full TypeScript support with inference
5. **Composability** - Chain operations without nesting
6. **Explicit Errors** - Errors are values, not side effects

## Migration Guide

### From Try/Catch

```typescript
// Before
try {
  const data = JSON.parse(input);
  const user = await fetchUser(data.id);
  return process(user);
} catch (error) {
  logger.error('Failed', error);
  return null;
}

// After
ZT.try(() => JSON.parse(input))
  .andThen(data => fetchUser(data.id))
  .andThen(user => process(user))
  .tapErr(error => logger.error('Failed', error))
  .unwrapOr(null);
```

### From Promises

```typescript
// Before
fetchData()
  .then(data => transform(data))
  .then(result => save(result))
  .catch(error => {
    console.error(error);
    return fallback;
  });

// After
ZT.tryAsync(() => fetchData())
  .then(r => r
    .andThen(data => transform(data))
    .andThen(result => save(result))
    .tapErr(error => console.error(error))
    .unwrapOr(fallback)
  );
```

(Full codemod coming in `zt tryify` 🚧)

## Contributing

See the [main repository](https://github.com/zerothrow/zerothrow) for contribution guidelines.

## License

MIT<|MERGE_RESOLUTION|>--- conflicted
+++ resolved
@@ -348,45 +348,6 @@
   UNAUTHORIZED = 'UNAUTHORIZED'
 }
 
-<<<<<<< HEAD
-## Companion Packages 🛠️
-
-Extend ZeroThrow with production-ready patterns:
-
-### [@zerothrow/resilience](../resilience) - Fault Tolerance Patterns
-```typescript
-import { Policy } from '@zerothrow/resilience';
-
-// Compose retry + circuit breaker + timeout
-const api = Policy.compose(
-  Policy.retry(3, { backoff: 'exponential' }),
-  Policy.circuitBreaker({ threshold: 5, duration: 60000 }),
-  Policy.timeout(5000)
-);
-
-const result = await api.execute(() => fetch('/api/data'));
-// Always returns Result<T,E> - NEVER throws!
-```
-
-**Features:**
-- 🚫 **Never throws** - All policies return `Result<T,E>`
-- 🔄 **Retry** with configurable backoff strategies
-- 🚦 **Circuit Breaker** to prevent cascading failures
-- ⏱️ **Timeout** enforcement for async operations
-- 🔗 **Policy composition** for complex scenarios
-- 📊 Zero runtime dependencies, ~11KB packed
-
-### [@zerothrow/jest](../jest) & [@zerothrow/vitest](../vitest) - Test Matchers
-```typescript
-expect(result).toBeOk();
-expect(result).toBeErr('VALIDATION_ERROR');
-expect(result).toHaveValue(42);
-```
-
-**More packages coming soon:** React hooks, ESLint plugin, logger integrations
-
-## Monorepo Layout 🚧
-=======
 // Database errors (can use numeric codes too)
 enum DbError {
   CONNECTION_FAILED = 1001,
@@ -394,7 +355,6 @@
   CONSTRAINT_VIOLATION = 1003,
   DEADLOCK = 1004
 }
->>>>>>> e6131c68
 
 // Domain-specific usage
 function fetchUser(id: string): Result<User, Error> {
@@ -418,19 +378,6 @@
 // All error code types work seamlessly
 ZT.err(InternalError.FATAL, 'Unrecoverable error');
 ```
-<<<<<<< HEAD
-zerothrow/
-├── @zerothrow/core          ← this package (alpha, usable)
-├── @zerothrow/resilience    ← retry, circuit breaker, timeout (alpha)
-├── @zerothrow/jest          ← test matchers (published)
-├── @zerothrow/vitest        ← test matchers (published)
-├── @zerothrow/react         ← hooks for suspense & error-boundaries  
-├── @zerothrow/eslint-plugin ← `no-throw` rule + autofix
-├── @zerothrow/logger-pino   ← JSON serializers
-├── @zerothrow/logger-winston
-├── @zerothrow/cli           ← codemod & project opt-in wizard
-└── @zerothrow/benchmarks    ← perf harness & dataset
-=======
 
 ```typescript
 import { ZT, ZeroError, type Result } from '@zerothrow/core';
@@ -459,7 +406,6 @@
   }
   return ZT.ok(user);
 }
->>>>>>> e6131c68
 ```
 
 ### 5. Async Result-First
